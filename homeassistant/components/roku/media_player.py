--- conflicted
+++ resolved
@@ -80,18 +80,17 @@
     ATTR_MEDIA_TYPE: "MediaType",
 }
 
-<<<<<<< HEAD
 PLAY_MEDIA_SUPPORTED_TYPES = (
     MEDIA_TYPE_APP,
     MEDIA_TYPE_CHANNEL,
+    MEDIA_TYPR_URL,
     FORMAT_CONTENT_TYPE[HLS_PROVIDER],
 )
-=======
+
 ATTRS_TO_PLAY_VIDEO_PARAMS = {
     ATTR_NAME: "videoName",
     ATTR_FORMAT: "videoFormat",
 }
->>>>>>> 533d0e44
 
 SEARCH_SCHEMA = {vol.Required(ATTR_KEYWORD): str}
 
@@ -384,15 +383,9 @@
         """Tune to channel."""
         extra: dict[str, Any] = kwargs.get(ATTR_MEDIA_EXTRA) or {}
 
-<<<<<<< HEAD
         if media_type not in PLAY_MEDIA_SUPPORTED_TYPES:
             _LOGGER.error(
                 "Invalid media type %s. Only %s, %s, and camera HLS streams are supported",
-=======
-        if media_type not in (MEDIA_TYPE_APP, MEDIA_TYPE_CHANNEL, MEDIA_TYPE_URL):
-            _LOGGER.error(
-                "Invalid media type %s. Only %s, %s and %s are supported",
->>>>>>> 533d0e44
                 media_type,
                 MEDIA_TYPE_APP,
                 MEDIA_TYPE_CHANNEL,
@@ -410,17 +403,17 @@
             await self.coordinator.roku.launch(media_id, params)
         elif media_type == MEDIA_TYPE_CHANNEL:
             await self.coordinator.roku.tune(media_id)
-<<<<<<< HEAD
         elif media_type == FORMAT_CONTENT_TYPE[HLS_PROVIDER]:
             params = {
                 "MediaType": "hls",
-=======
+            }
+
+            await self.coordinator.roku.play_video(media_id, params)
         elif media_type == MEDIA_TYPE_URL:
             params = {
                 param: extra[attr]
                 for (attr, param) in ATTRS_TO_PLAY_VIDEO_PARAMS.items()
                 if attr in extra
->>>>>>> 533d0e44
             }
 
             await self.coordinator.roku.play_video(media_id, params)
